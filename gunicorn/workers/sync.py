# -*- coding: utf-8 -
#
# This file is part of gunicorn released under the MIT license. 
# See the NOTICE for more information.
#

from datetime import datetime
import errno
import os
import select
import socket

import gunicorn.http as http
import gunicorn.http.wsgi as wsgi
import gunicorn.util as util
import gunicorn.workers.base as base

class SyncWorker(base.Worker):
    
    def run(self):
        # self.socket appears to lose its blocking status after
        # we fork in the arbiter. Reset it here.
        self.socket.setblocking(0)

        while self.alive:
            self.notify()
            
            # Accept a connection. If we get an error telling us
            # that no connection is waiting we fall down to the
            # select which is where we'll wait for a bit for new
            # workers to come give us some love.
            try:
                client, addr = self.socket.accept()
                client.setblocking(1)
                util.close_on_exec(client)
                self.handle(client, addr)

                # Keep processing clients until no one is waiting. This
                # prevents the need to select() for every client that we
                # process.
                continue

            except socket.error, e:
                if e[0] not in (errno.EAGAIN, errno.ECONNABORTED):
                    raise

            # If our parent changed then we shut down.
            if self.ppid != os.getppid():
                self.log.info("Parent changed, shutting down: %s", self)
                return
            
            try:
                self.notify()
                ret = select.select([self.socket], [], self.PIPE, self.timeout)
                if ret[0]:
                    continue
            except select.error, e:
                if e[0] == errno.EINTR:
                    continue
                if e[0] == errno.EBADF:
                    if self.nr < 0:
                        continue
                    else:
                        return
                raise
<<<<<<< HEAD
            except SystemExit:
                return
        
=======
    
>>>>>>> f2a44431
    def handle(self, client, addr):
        try:
            try:
                parser = http.RequestParser(client)
                req = parser.next()
                self.handle_request(req, client, addr)
            except StopIteration:
                self.log.debug("Ignored premature client disconnection.")
            except socket.error, e:
                if e[0] != errno.EPIPE:
                    self.log.exception("Error processing request.")
                else:
                    self.log.warn("Ignoring EPIPE")
            except Exception, e:
                self.log.exception("Error processing request.")
<<<<<<< HEAD
                try:            
                    # Last ditch attempt to notify the client of an error.
                    mesg = "HTTP/1.1 500 Internal Server Error\r\n\r\n"
                    util.write_nonblock(client, mesg)
                except:
                    pass
=======
            else:
                self.log.debug("Ignoring EPIPE")
        except Exception, e:
            self.handle_error(client, e)
>>>>>>> f2a44431
        finally:    
            util.close(client)

    def handle_request(self, req, client, addr):
        environ = {}
        try:
            self.cfg.pre_request(self, req)
            request_start = datetime.now()
            resp, environ = wsgi.create(req, client, addr,
                    self.address, self.cfg)
            # Force the connection closed until someone shows
            # a buffering proxy that supports Keep-Alive to
            # the backend.
            resp.force_close()
            self.nr += 1
            if self.nr >= self.max_requests:
                self.log.info("Autorestarting worker after current request.")
                self.alive = False
            respiter = self.wsgi(environ, resp.start_response)
            try:
                if isinstance(respiter, environ['wsgi.file_wrapper']):
                    resp.write_file(respiter)
                else:
                    for item in respiter:
                        resp.write(item)
                resp.close()
                request_time = request_start - datetime.now()
                self.log.access(resp, environ, request_time)
            finally:
                if hasattr(respiter, "close"):
                    respiter.close()
        except socket.error:
            raise
        except Exception, e:
            # Only send back traceback in HTTP in debug mode.
            self.handle_error(client, e) 
            return
        finally:
            try:
                self.cfg.post_request(self, req, environ)
            except:
                pass
<|MERGE_RESOLUTION|>--- conflicted
+++ resolved
@@ -63,13 +63,7 @@
                     else:
                         return
                 raise
-<<<<<<< HEAD
-            except SystemExit:
-                return
-        
-=======
     
->>>>>>> f2a44431
     def handle(self, client, addr):
         try:
             try:
@@ -82,59 +76,47 @@
                 if e[0] != errno.EPIPE:
                     self.log.exception("Error processing request.")
                 else:
-                    self.log.warn("Ignoring EPIPE")
+                    self.log.debug("Ignoring EPIPE")
             except Exception, e:
-                self.log.exception("Error processing request.")
-<<<<<<< HEAD
-                try:            
-                    # Last ditch attempt to notify the client of an error.
-                    mesg = "HTTP/1.1 500 Internal Server Error\r\n\r\n"
-                    util.write_nonblock(client, mesg)
-                except:
-                    pass
-=======
-            else:
-                self.log.debug("Ignoring EPIPE")
-        except Exception, e:
-            self.handle_error(client, e)
->>>>>>> f2a44431
-        finally:    
+                self.handle_error(client, e)
+        finally:
             util.close(client)
 
     def handle_request(self, req, client, addr):
         environ = {}
         try:
-            self.cfg.pre_request(self, req)
-            request_start = datetime.now()
-            resp, environ = wsgi.create(req, client, addr,
-                    self.address, self.cfg)
-            # Force the connection closed until someone shows
-            # a buffering proxy that supports Keep-Alive to
-            # the backend.
-            resp.force_close()
-            self.nr += 1
-            if self.nr >= self.max_requests:
-                self.log.info("Autorestarting worker after current request.")
-                self.alive = False
-            respiter = self.wsgi(environ, resp.start_response)
             try:
-                if isinstance(respiter, environ['wsgi.file_wrapper']):
-                    resp.write_file(respiter)
-                else:
-                    for item in respiter:
-                        resp.write(item)
-                resp.close()
-                request_time = request_start - datetime.now()
-                self.log.access(resp, environ, request_time)
-            finally:
-                if hasattr(respiter, "close"):
-                    respiter.close()
-        except socket.error:
-            raise
-        except Exception, e:
-            # Only send back traceback in HTTP in debug mode.
-            self.handle_error(client, e) 
-            return
+                self.cfg.pre_request(self, req)
+                request_start = datetime.now()
+                resp, environ = wsgi.create(req, client, addr,
+                        self.address, self.cfg)
+                # Force the connection closed until someone shows
+                # a buffering proxy that supports Keep-Alive to
+                # the backend.
+                resp.force_close()
+                self.nr += 1
+                if self.nr >= self.max_requests:
+                    self.log.info("Autorestarting worker after current request.")
+                    self.alive = False
+                respiter = self.wsgi(environ, resp.start_response)
+                try:
+                    if isinstance(respiter, environ['wsgi.file_wrapper']):
+                        resp.write_file(respiter)
+                    else:
+                        for item in respiter:
+                            resp.write(item)
+                    resp.close()
+                    request_time = request_start - datetime.now()
+                    self.log.access(resp, environ, request_time)
+                finally:
+                    if hasattr(respiter, "close"):
+                        respiter.close()
+            except socket.error:
+                raise
+            except Exception, e:
+                # Only send back traceback in HTTP in debug mode.
+                self.handle_error(client, e) 
+                return
         finally:
             try:
                 self.cfg.post_request(self, req, environ)
