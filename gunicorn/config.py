--- conflicted
+++ resolved
@@ -1625,17 +1625,6 @@
     """
 
 
-<<<<<<< HEAD
-if sys.version_info >= (2, 7):
-    class Ciphers(Setting):
-        name = "ciphers"
-        section = "SSL"
-        cli = ["--ciphers"]
-        validator = validate_string
-        default = 'TLSv1'
-        desc = """\
-        Ciphers to use (see stdlib ssl module's)
-=======
 class Ciphers(Setting):
     name = "ciphers"
     section = "SSL"
@@ -1644,27 +1633,4 @@
     default = 'TLSv1'
     desc = """\
     Ciphers to use (see stdlib ssl module's)
-    """
-
-
-class PasteGlobalConf(Setting):
-    name = "raw_paste_global_conf"
-    action = "append"
-    section = "Server Mechanics"
-    cli = ["--paste-global"]
-    meta = "CONF"
-    validator = validate_list_string
-    default = []
-
-    desc = """\
-        Set a PasteDeploy global config variable (key=value).
-
-        The option can be specified multiple times.
-
-        The variables are passed to the the PasteDeploy entrypoint. Ex.::
-
-            $ gunicorn -b 127.0.0.1:8000 --paste development.ini --paste-global FOO=1 --paste-global BAR=2
-
-        .. versionadded:: 20.0
->>>>>>> 7dec34f3
-        """+    """